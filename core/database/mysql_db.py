#!/usr/bin/env python3
"""
MySQL Database module for managing YouTube channels and tokens.
"""

import mysql.connector
from mysql.connector import Error
import os
import json
from datetime import datetime, timedelta
from typing import Dict, List, Optional, Any
from dataclasses import dataclass
from pathlib import Path


@dataclass
class GoogleConsole:
<<<<<<< HEAD
    """Google Cloud Console credentials data structure."""
    id: int
    name: str  # Unique identifier for the console
    client_id: str
    client_secret: str
    credentials_file: Optional[str] = None
=======
    """Google Cloud Console project data structure."""
    id: int
    name: str
    client_id: str
    client_secret: str
    project_id: Optional[str] = None
    credentials_file: Optional[str] = None
    redirect_uris: Optional[List[str]] = None
>>>>>>> ab4f0237
    description: Optional[str] = None
    enabled: bool = True
    created_at: Optional[datetime] = None
    updated_at: Optional[datetime] = None


@dataclass
class YouTubeChannel:
    """YouTube channel data structure."""
    id: int
    name: str
    channel_id: str
    console_name: Optional[str] = None  # Reference to google_consoles.name
    client_id: Optional[str] = None  # Deprecated: kept for backward compatibility
    client_secret: Optional[str] = None  # Deprecated: kept for backward compatibility
    access_token: Optional[str] = None
    refresh_token: Optional[str] = None
    token_expires_at: Optional[datetime] = None
    console_id: Optional[int] = None
    enabled: bool = True
    created_at: Optional[datetime] = None
    updated_at: Optional[datetime] = None


@dataclass
class YouTubeAccountCredential:
    """Credentials required for automated OAuth re-authentication."""
    id: int
    channel_name: str
    login_email: str
    login_password: str
    totp_secret: Optional[str] = None
    backup_codes: Optional[List[str]] = None
    proxy_host: Optional[str] = None
    proxy_port: Optional[int] = None
    proxy_username: Optional[str] = None
    proxy_password: Optional[str] = None
    profile_path: Optional[str] = None
    user_agent: Optional[str] = None
    last_success_at: Optional[datetime] = None
    last_attempt_at: Optional[datetime] = None
    last_error: Optional[str] = None
    enabled: bool = True
    created_at: Optional[datetime] = None
    updated_at: Optional[datetime] = None


@dataclass
class YouTubeReauthAudit:
    """Audit record for OAuth re-authentication attempts."""
    id: int
    channel_name: str
    initiated_at: datetime
    completed_at: Optional[datetime]
    status: str
    error_message: Optional[str] = None
    metadata: Optional[Dict[str, Any]] = None


@dataclass
class Task:
    """Task data structure for scheduled posting.

    Status codes:
        0 -> pending
        1 -> completed
        2 -> failed
        3 -> processing
    """
    id: int
    account_id: int
    media_type: str
    status: int
    att_file_path: str
    title: str
    date_post: datetime
    date_add: Optional[datetime] = None
    cover: Optional[str] = None
    description: Optional[str] = None
    keywords: Optional[str] = None
    post_comment: Optional[str] = None
    add_info: Optional[Dict[str, Any]] = None
    date_done: Optional[datetime] = None
    upload_id: Optional[str] = None  # Video ID from platform after upload
    error_message: Optional[str] = None
    retry_count: int = 0


class YouTubeMySQLDatabase:
    """MySQL Database manager for YouTube channels and tokens."""
    
    def __init__(self, config: Dict[str, Any] = None):
        """
        Initialize MySQL database connection.
        
        Args:
            config: MySQL connection configuration dict with keys:
                   host, port, database, user, password, charset, collation
        """
        if config is None:
            config = self._get_default_config()
        
        self.config = config
        self.connection = None
        self._connect()
    
    def _get_default_config(self) -> Dict[str, Any]:
        """Get default MySQL configuration from environment variables."""
        return {
            'host': os.getenv('MYSQL_HOST', 'localhost'),
            'port': int(os.getenv('MYSQL_PORT', 3306)),
            'database': os.getenv('MYSQL_DATABASE', 'content_fabric'),
            'user': os.getenv('MYSQL_USER', 'content_fabric_user'),
            'password': os.getenv('MYSQL_PASSWORD', ''),
            'charset': 'utf8mb4',
            'collation': 'utf8mb4_unicode_ci',
            'autocommit': True
        }
    
    def _connect(self):
        """Connect to MySQL database."""
        try:
            self.connection = mysql.connector.connect(**self.config)
            if self.connection.is_connected():
                print("✅ Connected to MySQL database")
            else:
                raise Error("Failed to connect to MySQL")
        except Error as e:
            print(f"❌ Error connecting to MySQL: {e}")
            raise
    
    def _ensure_connection(self):
        """Ensure database connection is active."""
        if not self.connection or not self.connection.is_connected():
            self._connect()
    
    def _execute_query(self, query: str, params: tuple = None, fetch: bool = False) -> Optional[List[tuple]]:
        """Execute a SQL query and return results if fetch=True."""
        try:
            self._ensure_connection()
            cursor = self.connection.cursor()
            cursor.execute(query, params)
            
            if fetch:
                return cursor.fetchall()
            else:
                self.connection.commit()
                return None
        except Error as e:
            print(f"❌ Database error: {e}")
            self.connection.rollback()
            raise
    
<<<<<<< HEAD
    def add_channel(self, name: str, channel_id: str, console_name: Optional[str] = None,
                   client_id: Optional[str] = None, client_secret: Optional[str] = None,
                   enabled: bool = True) -> bool:
        """Add a new YouTube channel.
        
        Args:
            name: Channel name
            channel_id: YouTube channel ID
            console_name: Reference to google_consoles.name (preferred)
            client_id: OAuth client ID (deprecated, use console_name instead)
            client_secret: OAuth client secret (deprecated, use console_name instead)
            enabled: Whether channel is enabled
        """
        try:
            query = """
                INSERT INTO youtube_channels 
                (name, channel_id, console_name, client_id, client_secret, enabled)
                VALUES (%s, %s, %s, %s, %s, %s)
            """
            self._execute_query(query, (name, channel_id, console_name, client_id, client_secret, enabled))
=======
    def add_channel(self, name: str, channel_id: str, client_id: str, 
                   client_secret: str, enabled: bool = True, console_id: Optional[int] = None) -> bool:
        """Add a new YouTube channel."""
        try:
            query = """
                INSERT INTO youtube_channels 
                (name, channel_id, client_id, client_secret, enabled, console_id)
                VALUES (%s, %s, %s, %s, %s, %s)
            """
            self._execute_query(query, (name, channel_id, client_id, client_secret, enabled, console_id))
>>>>>>> ab4f0237
            return True
        except Error as e:
            if e.errno == 1062:  # Duplicate entry
                return False
            raise
    
    def get_channel(self, name: str) -> Optional[YouTubeChannel]:
        """Get channel by name."""
        query = """
            SELECT id, name, channel_id, console_name, client_id, client_secret,
                   access_token, refresh_token, token_expires_at,
                   console_id, enabled, created_at, updated_at
            FROM youtube_channels WHERE name = %s
        """
        results = self._execute_query(query, (name,), fetch=True)
        
        if results:
            row = results[0]
            return YouTubeChannel(
                id=row[0],
                name=row[1],
                channel_id=row[2],
<<<<<<< HEAD
                console_name=row[3],
                client_id=row[4],
                client_secret=row[5],
                access_token=row[6],
                refresh_token=row[7],
                token_expires_at=row[8],
=======
                client_id=row[3],
                client_secret=row[4],
                access_token=row[5],
                refresh_token=row[6],
                token_expires_at=row[7],
                console_id=row[8],
>>>>>>> ab4f0237
                enabled=bool(row[9]),
                created_at=row[10],
                updated_at=row[11]
            )
        return None
    
    def get_all_channels(self, enabled_only: bool = False) -> List[YouTubeChannel]:
        """Get all channels."""
        if enabled_only:
            query = """
                SELECT id, name, channel_id, console_name, client_id, client_secret,
                       access_token, refresh_token, token_expires_at,
                       console_id, enabled, created_at, updated_at
                FROM youtube_channels WHERE enabled = 1
            """
        else:
            query = """
                SELECT id, name, channel_id, console_name, client_id, client_secret,
                       access_token, refresh_token, token_expires_at,
                       console_id, enabled, created_at, updated_at
                FROM youtube_channels
            """
        
        results = self._execute_query(query, fetch=True)
        channels = []
        
        for row in results:
            channels.append(YouTubeChannel(
                id=row[0],
                name=row[1],
                channel_id=row[2],
<<<<<<< HEAD
                console_name=row[3],
                client_id=row[4],
                client_secret=row[5],
                access_token=row[6],
                refresh_token=row[7],
                token_expires_at=row[8],
=======
                client_id=row[3],
                client_secret=row[4],
                access_token=row[5],
                refresh_token=row[6],
                token_expires_at=row[7],
                console_id=row[8],
>>>>>>> ab4f0237
                enabled=bool(row[9]),
                created_at=row[10],
                updated_at=row[11]
            ))
        
        return channels
    
    def update_channel_tokens(self, name: str, access_token: str, 
                            refresh_token: Optional[str] = None,
                            expires_at: Optional[datetime] = None) -> bool:
        """Update channel tokens."""
        try:
            self._ensure_connection()
            cursor = self.connection.cursor()
            query = """
                UPDATE youtube_channels 
                SET access_token = %s, refresh_token = %s, 
                    token_expires_at = %s, updated_at = NOW()
                WHERE name = %s
            """
            cursor.execute(query, (access_token, refresh_token, expires_at, name))
            self.connection.commit()
            
            # Проверить, была ли обновлена хотя бы одна запись
            rows_affected = cursor.rowcount
            cursor.close()
            
            if rows_affected == 0:
                print(f"⚠️ Канал '{name}' не найден в базе данных")
                return False
            
            print(f"✅ Токены обновлены для канала '{name}'")
            return True
        except Error as e:
            print(f"❌ Ошибка обновления токенов для канала '{name}': {e}")
            return False
    
    def enable_channel(self, name: str) -> bool:
        """Enable a channel."""
        return self._set_channel_enabled(name, True)
    
    def disable_channel(self, name: str) -> bool:
        """Disable a channel."""
        return self._set_channel_enabled(name, False)
    
    def _set_channel_enabled(self, name: str, enabled: bool) -> bool:
        """Set channel enabled status."""
        try:
            query = """
                UPDATE youtube_channels 
                SET enabled = %s, updated_at = NOW()
                WHERE name = %s
            """
            self._execute_query(query, (enabled, name))
            return True
        except Error:
            return False
    
    def delete_channel(self, name: str) -> bool:
        """Delete a channel."""
        try:
            query = "DELETE FROM youtube_channels WHERE name = %s"
            self._execute_query(query, (name,))
            return True
        except Error:
            return False
    
    def remove_channel(self, name: str) -> bool:
        """Remove a channel from database."""
        return self.delete_channel(name)
    
    def is_token_expired(self, name: str) -> bool:
        """Check if channel token is expired."""
        channel = self.get_channel(name)
        if not channel or not channel.token_expires_at:
            return True
        return datetime.now() >= channel.token_expires_at
    
    def get_expired_tokens(self) -> List[str]:
        """Get list of channels with expired tokens.
        
        Only returns channels that have token_expires_at set and are actually expired.
        Channels without expiration dates are not included.
        """
        expired_channels = []
        now = datetime.now()
        for channel in self.get_all_channels(enabled_only=True):
            # Only consider channels with a valid expiration date
            if channel.token_expires_at:
                # Check if token is expired (current time >= expiration time)
                if now >= channel.token_expires_at:
                    expired_channels.append(channel.name)
        return expired_channels
    
    def get_expiring_tokens(self, days_ahead: int = 7) -> List[str]:
        """Get list of channels with tokens expiring soon or already expired.
        
        Args:
            days_ahead: Number of days to look ahead for expiring tokens (default: 7)
        
        Returns:
            List of channel names with tokens expiring within the specified days or already expired.
            Only includes channels that have token_expires_at set.
        """
        expiring_channels = []
        now = datetime.now()
        threshold = now + timedelta(days=days_ahead)
        
        for channel in self.get_all_channels(enabled_only=True):
            # Only consider channels with a valid expiration date
            if channel.token_expires_at:
                # Check if token is expired or expiring within the threshold
                if channel.token_expires_at <= threshold:
                    expiring_channels.append(channel.name)
        return expiring_channels
    
    def export_config(self) -> Dict[str, Any]:
        """Export current configuration for config.yaml compatibility."""
        config = {
            'accounts': {
                'youtube': []
            }
        }
        
        for channel in self.get_all_channels():
            # Get OAuth credentials from google_consoles table via console_name
            # Fallback to deprecated channel.client_id/client_secret
            credentials = self.get_console_credentials_for_channel(channel.name)
            
            if credentials:
                client_id = credentials['client_id']
                client_secret = credentials['client_secret']
                credentials_file = credentials.get('credentials_file', 'credentials.json')
            else:
                client_id = channel.client_id or ''
                client_secret = channel.client_secret or ''
                credentials_file = 'credentials.json'
            
            config['accounts']['youtube'].append({
                'name': channel.name,
                'channel_id': channel.channel_id,
                'console_name': channel.console_name,
                'client_id': client_id,
                'client_secret': client_secret,
                'credentials_file': credentials_file,
                'enabled': channel.enabled
            })
        
        return config
    
    def import_from_config(self, config: Dict[str, Any]) -> int:
        """Import channels from config.yaml format."""
        imported_count = 0
        youtube_accounts = config.get('accounts', {}).get('youtube', [])
        
        for account in youtube_accounts:
            if self.add_channel(
                name=account.get('name'),
                channel_id=account.get('channel_id', ''),
                client_id=account.get('client_id', ''),
                client_secret=account.get('client_secret', ''),
                enabled=account.get('enabled', True)
            ):
                imported_count += 1
        
        return imported_count
    
    # ==================== Google Console Methods ====================
    
    def add_google_console(self, name: str, client_id: str, client_secret: str,
                          credentials_file: Optional[str] = None,
                          description: Optional[str] = None,
                          enabled: bool = True) -> bool:
        """Add a new Google Cloud Console configuration.
        
        Args:
            name: Unique name for the console (used as identifier)
            client_id: OAuth Client ID from Google Cloud Console
            client_secret: OAuth Client Secret from Google Cloud Console
            credentials_file: Path to credentials.json file (optional)
            description: Optional description
            enabled: Whether console is enabled
        """
        try:
            query = """
                INSERT INTO google_consoles 
                (name, client_id, client_secret, credentials_file, description, enabled)
                VALUES (%s, %s, %s, %s, %s, %s)
            """
            self._execute_query(query, (name, client_id, client_secret, credentials_file, description, enabled))
            return True
        except Error as e:
            if e.errno == 1062:  # Duplicate entry
                return False
            raise
    
    def get_google_console(self, name: str) -> Optional[GoogleConsole]:
        """Get Google Console by name."""
        query = """
            SELECT id, name, client_id, client_secret, credentials_file, description,
                   enabled, created_at, updated_at
            FROM google_consoles WHERE name = %s
        """
        results = self._execute_query(query, (name,), fetch=True)
        
        if results:
            row = results[0]
            return GoogleConsole(
                id=row[0],
                name=row[1],
                client_id=row[2],
                client_secret=row[3],
                credentials_file=row[4],
                description=row[5],
                enabled=bool(row[6]),
                created_at=row[7],
                updated_at=row[8]
            )
        return None
    
    def get_all_google_consoles(self, enabled_only: bool = False) -> List[GoogleConsole]:
        """Get all Google Console configurations."""
        if enabled_only:
            query = """
                SELECT id, name, client_id, client_secret, credentials_file, description,
                       enabled, created_at, updated_at
                FROM google_consoles WHERE enabled = 1
            """
        else:
            query = """
                SELECT id, name, client_id, client_secret, credentials_file, description,
                       enabled, created_at, updated_at
                FROM google_consoles
            """
        
        results = self._execute_query(query, fetch=True)
        consoles = []
        
        for row in results:
            consoles.append(GoogleConsole(
                id=row[0],
                name=row[1],
                client_id=row[2],
                client_secret=row[3],
                credentials_file=row[4],
                description=row[5],
                enabled=bool(row[6]),
                created_at=row[7],
                updated_at=row[8]
            ))
        
        return consoles
    
    def update_google_console(self, name: str, client_id: Optional[str] = None,
                              client_secret: Optional[str] = None,
                              credentials_file: Optional[str] = None,
                              description: Optional[str] = None,
                              enabled: Optional[bool] = None) -> bool:
        """Update Google Console configuration."""
        try:
            updates = []
            params = []
            
            if client_id is not None:
                updates.append("client_id = %s")
                params.append(client_id)
            if client_secret is not None:
                updates.append("client_secret = %s")
                params.append(client_secret)
            if credentials_file is not None:
                updates.append("credentials_file = %s")
                params.append(credentials_file)
            if description is not None:
                updates.append("description = %s")
                params.append(description)
            if enabled is not None:
                updates.append("enabled = %s")
                params.append(enabled)
            
            if not updates:
                return False
            
            updates.append("updated_at = NOW()")
            params.append(name)
            
            query = f"UPDATE google_consoles SET {', '.join(updates)} WHERE name = %s"
            self._execute_query(query, tuple(params))
            return True
        except Error:
            return False
    
    def delete_google_console(self, name: str) -> bool:
        """Delete a Google Console configuration."""
        try:
            query = "DELETE FROM google_consoles WHERE name = %s"
            self._execute_query(query, (name,))
            return True
        except Error:
            return False
    
    def get_console_credentials_for_channel(self, channel_name: str) -> Optional[Dict[str, str]]:
        """Get OAuth credentials for a channel from its associated Google Console.
        
        Returns:
            Dict with 'client_id', 'client_secret', and 'credentials_file' if found,
            None if channel or console not found
        """
        channel = self.get_channel(channel_name)
        if not channel:
            return None
        
        # If channel has console_name, get credentials from google_consoles
        if channel.console_name:
            console = self.get_google_console(channel.console_name)
            if console and console.enabled:
                return {
                    'client_id': console.client_id,
                    'client_secret': console.client_secret,
                    'credentials_file': console.credentials_file or 'credentials.json'
                }
        
        # Fallback to deprecated channel.client_id/client_secret for backward compatibility
        if channel.client_id and channel.client_secret:
            return {
                'client_id': channel.client_id,
                'client_secret': channel.client_secret,
                'credentials_file': 'credentials.json'
            }
        
        return None
    
    def get_database_stats(self) -> Dict[str, Any]:
        """Get database statistics."""
        try:
            # Get channel count
            channel_count = self._execute_query("SELECT COUNT(*) FROM youtube_channels", fetch=True)[0][0]
            enabled_count = self._execute_query("SELECT COUNT(*) FROM youtube_channels WHERE enabled = 1", fetch=True)[0][0]
            
            # Get token count
            token_count = self._execute_query("SELECT COUNT(*) FROM youtube_tokens", fetch=True)[0][0]
            
            # Get expired tokens count
            expired_count = len(self.get_expired_tokens())
            
            # Get Google Console count
            try:
                console_count = self._execute_query("SELECT COUNT(*) FROM google_consoles", fetch=True)[0][0]
            except (Error, IndexError, TypeError):
                console_count = 0
            
            # Get task stats
            try:
                task_count = self._execute_query("SELECT COUNT(*) FROM tasks", fetch=True)[0][0]
                pending_count = self._execute_query("SELECT COUNT(*) FROM tasks WHERE status = 0", fetch=True)[0][0]
                completed_count = self._execute_query("SELECT COUNT(*) FROM tasks WHERE status = 1", fetch=True)[0][0]
                failed_count = self._execute_query("SELECT COUNT(*) FROM tasks WHERE status = 2", fetch=True)[0][0]
            except (Error, IndexError, TypeError):
                task_count = pending_count = completed_count = failed_count = 0
            
            return {
                'total_channels': channel_count,
                'enabled_channels': enabled_count,
                'disabled_channels': channel_count - enabled_count,
                'total_tokens': token_count,
                'expired_tokens': expired_count,
                'total_consoles': console_count,
                'total_tasks': task_count,
                'pending_tasks': pending_count,
                'completed_tasks': completed_count,
                'failed_tasks': failed_count
            }
        except Error as e:
            print(f"❌ Error getting database stats: {e}")
            return {}

    # ==================== Credential Management ====================

    def upsert_account_credentials(
        self,
        channel_name: str,
        login_email: str,
        login_password: str,
        totp_secret: Optional[str] = None,
        backup_codes: Optional[List[str]] = None,
        proxy_host: Optional[str] = None,
        proxy_port: Optional[int] = None,
        proxy_username: Optional[str] = None,
        proxy_password: Optional[str] = None,
        profile_path: Optional[str] = None,
        user_agent: Optional[str] = None,
        enabled: bool = True
    ) -> bool:
        """Create or update stored credentials for an automation channel.

        Args:
            channel_name: Linked YouTube channel name.
            login_email: Google account email.
            login_password: Google account password in raw form.
            totp_secret: Optional TOTP seed for MFA.
            backup_codes: Optional list of backup codes.
            proxy_host: Optional proxy hostname.
            proxy_port: Optional proxy port.
            proxy_username: Optional proxy username.
            proxy_password: Optional proxy password.
            profile_path: Optional Chromium profile path.
            user_agent: Optional custom user-agent string.
            enabled: Whether automation should use this credential.

        Returns:
            True if credentials were inserted or updated.
        """
        try:
            backup_codes_json = json.dumps(backup_codes) if backup_codes else None
            query = """
                INSERT INTO youtube_account_credentials (
                    channel_name,
                    login_email,
                    login_password,
                    totp_secret,
                    backup_codes,
                    proxy_host,
                    proxy_port,
                    proxy_username,
                    proxy_password,
                    profile_path,
                    user_agent,
                    enabled
                )
                VALUES (%s, %s, %s, %s, %s, %s, %s, %s, %s, %s, %s, %s)
                ON DUPLICATE KEY UPDATE
                    login_email = VALUES(login_email),
                    login_password = VALUES(login_password),
                    totp_secret = VALUES(totp_secret),
                    backup_codes = VALUES(backup_codes),
                    proxy_host = VALUES(proxy_host),
                    proxy_port = VALUES(proxy_port),
                    proxy_username = VALUES(proxy_username),
                    proxy_password = VALUES(proxy_password),
                    profile_path = VALUES(profile_path),
                    user_agent = VALUES(user_agent),
                    enabled = VALUES(enabled),
                    updated_at = CURRENT_TIMESTAMP
            """
            params = (
                channel_name,
                login_email,
                login_password,
                totp_secret,
                backup_codes_json,
                proxy_host,
                proxy_port,
                proxy_username,
                proxy_password,
                profile_path,
                user_agent,
                enabled
            )
            self._execute_query(query, params)
            return True
        except Error as e:
            print(f"❌ Error upserting credentials for '{channel_name}': {e}")
            return False

    def disable_account_credentials(self, channel_name: str) -> bool:
        """Disable stored credentials for the specified channel."""
        try:
            query = """
                UPDATE youtube_account_credentials
                SET enabled = FALSE, updated_at = CURRENT_TIMESTAMP
                WHERE channel_name = %s
            """
            self._execute_query(query, (channel_name,))
            return True
        except Error as e:
            print(f"❌ Error disabling credentials for '{channel_name}': {e}")
            return False

    def get_account_credentials(
        self,
        channel_name: str,
        include_disabled: bool = False
    ) -> Optional[YouTubeAccountCredential]:
        """Fetch automation credentials for the channel."""
        try:
            query = """
                SELECT
                    id,
                    channel_name,
                    login_email,
                    login_password,
                    totp_secret,
                    backup_codes,
                    proxy_host,
                    proxy_port,
                    proxy_username,
                    proxy_password,
                    profile_path,
                    user_agent,
                    last_success_at,
                    last_attempt_at,
                    last_error,
                    enabled,
                    created_at,
                    updated_at
                FROM youtube_account_credentials
                WHERE channel_name = %s
            """
            if not include_disabled:
                query += " AND enabled = TRUE"
            results = self._execute_query(query, (channel_name,), fetch=True)
            if not results:
                return None
            return self._row_to_credentials(results[0])
        except Error as e:
            print(f"❌ Error fetching credentials for '{channel_name}': {e}")
            return None

    def list_account_credentials(self, limit: Optional[int] = None) -> List[YouTubeAccountCredential]:
        """List stored credentials."""
        try:
            query = """
                SELECT
                    id,
                    channel_name,
                    login_email,
                    login_password,
                    totp_secret,
                    backup_codes,
                    proxy_host,
                    proxy_port,
                    proxy_username,
                    proxy_password,
                    profile_path,
                    user_agent,
                    last_success_at,
                    last_attempt_at,
                    last_error,
                    enabled,
                    created_at,
                    updated_at
                FROM youtube_account_credentials
                ORDER BY channel_name ASC
            """
            if limit:
                results = self._execute_query(query + " LIMIT %s", (limit,), fetch=True)
            else:
                results = self._execute_query(query, fetch=True)
            return [self._row_to_credentials(row) for row in results]
        except Error as e:
            print(f"❌ Error listing credentials: {e}")
            return []

    def mark_credentials_attempt(
        self,
        channel_name: str,
        success: bool,
        error_message: Optional[str] = None,
        attempt_time: Optional[datetime] = None
    ) -> bool:
        """Update credential metadata after an automation attempt."""
        try:
            attempt_time = attempt_time or datetime.now()
            query = """
                UPDATE youtube_account_credentials
                SET
                    last_attempt_at = %s,
                    last_success_at = CASE WHEN %s THEN %s ELSE last_success_at END,
                    last_error = %s,
                    updated_at = CURRENT_TIMESTAMP
                WHERE channel_name = %s
            """
            params = (
                attempt_time,
                success,
                attempt_time if success else None,
                None if success else error_message,
                channel_name
            )
            self._execute_query(query, params)
            return True
        except Error as e:
            print(f"❌ Error updating credentials attempt for '{channel_name}': {e}")
            return False
    
    def update_profile_path(self, channel_name: str, profile_path: str) -> bool:
        """Update profile_path for a channel's credentials.
        
        Args:
            channel_name: Name of the channel
            profile_path: Path to the browser profile directory
            
        Returns:
            True if updated successfully, False otherwise
        """
        try:
            query = """
                UPDATE youtube_account_credentials
                SET profile_path = %s, updated_at = CURRENT_TIMESTAMP
                WHERE channel_name = %s
            """
            self._execute_query(query, (profile_path, channel_name))
            return True
        except Error as e:
            print(f"❌ Error updating profile_path for '{channel_name}': {e}")
            return False

    # ==================== Re-auth Audit ====================

    def create_reauth_audit(
        self,
        channel_name: str,
        status: str,
        initiated_at: Optional[datetime] = None,
        metadata: Optional[Dict[str, Any]] = None
    ) -> Optional[int]:
        """Create an audit record for an automation attempt."""
        try:
            initiated_at = initiated_at or datetime.now()
            metadata_json = json.dumps(metadata) if metadata else None
            query = """
                INSERT INTO youtube_reauth_audit (
                    channel_name,
                    initiated_at,
                    status,
                    metadata
                )
                VALUES (%s, %s, %s, %s)
            """
            self._execute_query(query, (channel_name, initiated_at, status, metadata_json))
            result = self._execute_query("SELECT LAST_INSERT_ID()", fetch=True)
            return result[0][0] if result else None
        except Error as e:
            print(f"❌ Error creating reauth audit for '{channel_name}': {e}")
            return None

    def complete_reauth_audit(
        self,
        audit_id: int,
        status: str,
        completed_at: Optional[datetime] = None,
        error_message: Optional[str] = None,
        metadata: Optional[Dict[str, Any]] = None
    ) -> bool:
        """Update an audit record with completion status."""
        try:
            completed_at = completed_at or datetime.now()
            metadata_json = json.dumps(metadata) if metadata else None
            query = """
                UPDATE youtube_reauth_audit
                SET
                    completed_at = %s,
                    status = %s,
                    error_message = %s,
                    metadata = COALESCE(%s, metadata)
                WHERE id = %s
            """
            self._execute_query(query, (completed_at, status, error_message, metadata_json, audit_id))
            return True
        except Error as e:
            print(f"❌ Error completing reauth audit #{audit_id}: {e}")
            return False

    def get_recent_reauth_audit(
        self,
        channel_name: str,
        limit: int = 10
    ) -> List[YouTubeReauthAudit]:
        """Retrieve recent audit entries for a channel."""
        try:
            query = """
                SELECT
                    id,
                    channel_name,
                    initiated_at,
                    completed_at,
                    status,
                    error_message,
                    metadata
                FROM youtube_reauth_audit
                WHERE channel_name = %s
                ORDER BY initiated_at DESC
                LIMIT %s
            """
            results = self._execute_query(query, (channel_name, limit), fetch=True)
            return [self._row_to_audit(row) for row in results]
        except Error as e:
            print(f"❌ Error fetching reauth audit for '{channel_name}': {e}")
            return []
    
    # ==================== Task Management Methods ====================
    
    def create_task(self, account_id: int, att_file_path: str, title: str,
                   date_post: datetime, media_type: str = 'youtube',
                   cover: Optional[str] = None, description: Optional[str] = None,
                   keywords: Optional[str] = None, post_comment: Optional[str] = None,
                   add_info: Optional[Dict[str, Any]] = None) -> Optional[int]:
        """Create a new task."""
        try:
            add_info_json = json.dumps(add_info) if add_info else None
            
            query = """
                INSERT INTO tasks 
                (account_id, media_type, att_file_path, cover, title, description, 
                 keywords, post_comment, add_info, date_post)
                VALUES (%s, %s, %s, %s, %s, %s, %s, %s, %s, %s)
            """
            self._execute_query(query, (
                account_id, media_type, att_file_path, cover, title, 
                description, keywords, post_comment, add_info_json, date_post
            ))
            
            # Get the last inserted ID
            result = self._execute_query("SELECT LAST_INSERT_ID()", fetch=True)
            return result[0][0] if result else None
            
        except Error as e:
            print(f"❌ Error creating task: {e}")
            return None
    
    def get_task(self, task_id: int) -> Optional[Task]:
        """Get task by ID."""
        query = """
            SELECT id, account_id, media_type, status, date_add, att_file_path,
                   cover, title, description, keywords, post_comment, add_info,
                   date_post, date_done, upload_id
            FROM tasks WHERE id = %s
        """
        results = self._execute_query(query, (task_id,), fetch=True)
        
        if results:
            row = results[0]
            return self._row_to_task(row)
        return None
    
    def get_pending_tasks(self, limit: Optional[int] = None) -> List[Task]:
        """Get all pending tasks that are ready to be executed."""
        query = """
            SELECT id, account_id, media_type, status, date_add, att_file_path,
                   cover, title, description, keywords, post_comment, add_info,
                   date_post, date_done, upload_id
            FROM tasks 
            WHERE status = 0 AND date_post <= NOW()
            ORDER BY date_post ASC
        """
        if limit:
            query += f" LIMIT {limit}"
        
        results = self._execute_query(query, fetch=True)
        return [self._row_to_task(row) for row in results]
    
    def get_all_tasks(self, status: Optional[int] = None, 
                     account_id: Optional[int] = None,
                     limit: Optional[int] = None) -> List[Task]:
        """Get all tasks with optional filtering."""
        query = """
            SELECT id, account_id, media_type, status, date_add, att_file_path,
                   cover, title, description, keywords, post_comment, add_info,
                   date_post, date_done, upload_id
            FROM tasks WHERE 1=1
        """
        params = []
        
        if status is not None:
            query += " AND status = %s"
            params.append(status)
        
        if account_id is not None:
            query += " AND account_id = %s"
            params.append(account_id)
        
        query += " ORDER BY date_post DESC"
        
        if limit:
            query += f" LIMIT {limit}"
        
        results = self._execute_query(query, tuple(params) if params else None, fetch=True)
        return [self._row_to_task(row) for row in results]
    
    def update_task_status(self, task_id: int, status: int, 
                          error_message: Optional[str] = None,
                          date_done: Optional[datetime] = None) -> bool:
        """Update task status."""
        try:
            if date_done is None and status == 1:  # Completed
                date_done = datetime.now()
            
            # Always try to update with error_message (column should exist after migration)
            query = """
                UPDATE tasks 
                SET status = %s, date_done = %s, error_message = %s
                WHERE id = %s
            """
            self._execute_query(query, (status, date_done, error_message, task_id))
            
            return True
        except Error as e:
            # If error_message column doesn't exist, try without it
            if 'error_message' in str(e).lower():
                try:
                    query = """
                        UPDATE tasks 
                        SET status = %s, date_done = %s
                        WHERE id = %s
                    """
                    self._execute_query(query, (status, date_done, task_id))
                    print("⚠️  Warning: error_message column not found, update without it")
                    return True
                except Error as e2:
                    print(f"❌ Error updating task status: {e2}")
                    return False
            else:
                print(f"❌ Error updating task status: {e}")
                return False
    
    def mark_task_processing(self, task_id: int) -> bool:
        """Mark task as processing."""
        return self.update_task_status(task_id, 3)
    
    def mark_task_completed(self, task_id: int, upload_id: Optional[str] = None) -> bool:
        """Mark task as completed and optionally save upload_id."""
        try:
            date_done = datetime.now()
            query = """
                UPDATE tasks 
                SET status = %s, date_done = %s, upload_id = %s
                WHERE id = %s
            """
            self._execute_query(query, (1, date_done, upload_id, task_id))
            return True
        except Error as e:
            print(f"❌ Error marking task completed: {e}")
            return False
    
    def mark_task_failed(self, task_id: int, error_message: str = None) -> bool:
        """Mark task as failed and store error message."""
        return self.update_task_status(task_id, 2, error_message=error_message)
    
    def update_task_upload_id(self, task_id: int, upload_id: str) -> bool:
        """Update task with upload_id after successful upload."""
        try:
            query = """
                UPDATE tasks 
                SET upload_id = %s
                WHERE id = %s
            """
            self._execute_query(query, (upload_id, task_id))
            return True
        except Error as e:
            print(f"❌ Error updating task upload_id: {e}")
            return False
    
    def increment_task_retry(self, _task_id: int) -> bool:
        """Increment task retry count (in memory only, not in DB)."""
        # retry_count тільки в пам'яті Task Worker
        return True
    
    def delete_task(self, task_id: int) -> bool:
        """Delete a task."""
        try:
            query = "DELETE FROM tasks WHERE id = %s"
            self._execute_query(query, (task_id,))
            return True
        except Error:
            return False
    
    def _row_to_credentials(self, row: tuple) -> YouTubeAccountCredential:
        """Convert database row to YouTubeAccountCredential."""
        backup_codes = None
        if row[5]:
            try:
                backup_codes = json.loads(row[5])
            except (json.JSONDecodeError, TypeError):
                backup_codes = None
        return YouTubeAccountCredential(
            id=row[0],
            channel_name=row[1],
            login_email=row[2],
            login_password=row[3],
            totp_secret=row[4],
            backup_codes=backup_codes,
            proxy_host=row[6],
            proxy_port=row[7],
            proxy_username=row[8],
            proxy_password=row[9],
            profile_path=row[10],
            user_agent=row[11],
            last_success_at=row[12],
            last_attempt_at=row[13],
            last_error=row[14],
            enabled=bool(row[15]),
            created_at=row[16],
            updated_at=row[17]
        )

    def _row_to_audit(self, row: tuple) -> YouTubeReauthAudit:
        """Convert database row to YouTubeReauthAudit."""
        metadata = None
        if row[6]:
            try:
                metadata = json.loads(row[6])
            except (json.JSONDecodeError, TypeError):
                metadata = None
        return YouTubeReauthAudit(
            id=row[0],
            channel_name=row[1],
            initiated_at=row[2],
            completed_at=row[3],
            status=row[4],
            error_message=row[5],
            metadata=metadata
        )

    def _row_to_task(self, row: tuple) -> Task:
        """Convert database row to Task object."""
        add_info = None
        if row[11]:  # add_info field
            try:
                add_info = json.loads(row[11])
            except (json.JSONDecodeError, TypeError):
                pass
        
        # Get error_message if column exists (position 15)
        error_message = None
        if len(row) > 15:
            error_message = row[15]
        
        return Task(
            id=row[0],
            account_id=row[1],
            media_type=row[2],
            status=row[3],
            date_add=row[4],
            att_file_path=row[5],
            cover=row[6],
            title=row[7],
            description=row[8],
            keywords=row[9],
            post_comment=row[10],
            add_info=add_info,
            date_post=row[12],
            date_done=row[13],
            upload_id=row[14] if len(row) > 14 else None,
            error_message=error_message,
            retry_count=0  # Не зберігаємо в БД
        )
    
    # ==================== Google Console Management ====================
    
    def add_console(self, name: str, client_id: str, client_secret: str,
                   project_id: Optional[str] = None,
                   credentials_file: Optional[str] = None,
                   redirect_uris: Optional[List[str]] = None,
                   description: Optional[str] = None,
                   enabled: bool = True) -> bool:
        """Add a new Google Cloud Console project."""
        try:
            redirect_uris_json = json.dumps(redirect_uris) if redirect_uris else None
            query = """
                INSERT INTO google_consoles 
                (name, project_id, client_id, client_secret, credentials_file, redirect_uris, description, enabled)
                VALUES (%s, %s, %s, %s, %s, %s, %s, %s)
            """
            self._execute_query(query, (name, project_id, client_id, client_secret, credentials_file, redirect_uris_json, description, enabled))
            return True
        except Error as e:
            if e.errno == 1062:  # Duplicate entry
                return False
            raise
    
    def get_console(self, console_id: int) -> Optional[GoogleConsole]:
        """Get console by ID."""
        query = """
            SELECT id, name, project_id, client_id, client_secret, credentials_file,
                   redirect_uris, description, enabled, created_at, updated_at
            FROM google_consoles WHERE id = %s
        """
        results = self._execute_query(query, (console_id,), fetch=True)
        
        if results:
            row = results[0]
            redirect_uris = None
            if row[6]:  # redirect_uris
                try:
                    redirect_uris = json.loads(row[6]) if isinstance(row[6], str) else row[6]
                except (json.JSONDecodeError, TypeError):
                    redirect_uris = None
            return GoogleConsole(
                id=row[0],
                name=row[1],
                project_id=row[2],
                client_id=row[3],
                client_secret=row[4],
                credentials_file=row[5],
                redirect_uris=redirect_uris,
                description=row[7],
                enabled=bool(row[8]),
                created_at=row[9],
                updated_at=row[10]
            )
        return None
    
    def get_console_by_name(self, name: str) -> Optional[GoogleConsole]:
        """Get console by name."""
        query = """
            SELECT id, name, project_id, client_id, client_secret, credentials_file,
                   redirect_uris, description, enabled, created_at, updated_at
            FROM google_consoles WHERE name = %s
        """
        results = self._execute_query(query, (name,), fetch=True)
        
        if results:
            row = results[0]
            redirect_uris = None
            if row[6]:  # redirect_uris
                try:
                    redirect_uris = json.loads(row[6]) if isinstance(row[6], str) else row[6]
                except (json.JSONDecodeError, TypeError):
                    redirect_uris = None
            return GoogleConsole(
                id=row[0],
                name=row[1],
                project_id=row[2],
                client_id=row[3],
                client_secret=row[4],
                credentials_file=row[5],
                redirect_uris=redirect_uris,
                description=row[7],
                enabled=bool(row[8]),
                created_at=row[9],
                updated_at=row[10]
            )
        return None
    
    def get_all_consoles(self, enabled_only: bool = False) -> List[GoogleConsole]:
        """Get all Google Cloud Console projects."""
        if enabled_only:
            query = """
                SELECT id, name, project_id, client_id, client_secret, credentials_file,
                       redirect_uris, description, enabled, created_at, updated_at
                FROM google_consoles WHERE enabled = 1
            """
        else:
            query = """
                SELECT id, name, project_id, client_id, client_secret, credentials_file,
                       redirect_uris, description, enabled, created_at, updated_at
                FROM google_consoles
            """
        
        results = self._execute_query(query, fetch=True)
        consoles = []
        
        for row in results:
            redirect_uris = None
            if row[6]:  # redirect_uris
                try:
                    redirect_uris = json.loads(row[6]) if isinstance(row[6], str) else row[6]
                except (json.JSONDecodeError, TypeError):
                    redirect_uris = None
            consoles.append(GoogleConsole(
                id=row[0],
                name=row[1],
                project_id=row[2],
                client_id=row[3],
                client_secret=row[4],
                credentials_file=row[5],
                redirect_uris=redirect_uris,
                description=row[7],
                enabled=bool(row[8]),
                created_at=row[9],
                updated_at=row[10]
            ))
        
        return consoles
    
    def update_channel_console(self, channel_name: str, console_id: Optional[int]) -> bool:
        """Update console_id for a channel."""
        try:
            query = """
                UPDATE youtube_channels 
                SET console_id = %s, updated_at = NOW()
                WHERE name = %s
            """
            self._execute_query(query, (console_id, channel_name))
            return True
        except Error:
            return False
    
    def get_console_for_channel(self, channel_name: str) -> Optional[GoogleConsole]:
        """Get the Google Console associated with a channel."""
        channel = self.get_channel(channel_name)
        if not channel or not channel.console_id:
            return None
        return self.get_console(channel.console_id)
    
    def close(self):
        """Close database connection."""
        if self.connection and self.connection.is_connected():
            self.connection.close()
            print("✅ MySQL connection closed")


# Global database instance
_mysql_db_instance = None

def get_mysql_database(config: Dict[str, Any] = None) -> YouTubeMySQLDatabase:
    """Get global MySQL database instance."""
    global _mysql_db_instance
    if _mysql_db_instance is None:
        _mysql_db_instance = YouTubeMySQLDatabase(config)
    return _mysql_db_instance<|MERGE_RESOLUTION|>--- conflicted
+++ resolved
@@ -15,23 +15,12 @@
 
 @dataclass
 class GoogleConsole:
-<<<<<<< HEAD
     """Google Cloud Console credentials data structure."""
     id: int
     name: str  # Unique identifier for the console
     client_id: str
     client_secret: str
     credentials_file: Optional[str] = None
-=======
-    """Google Cloud Console project data structure."""
-    id: int
-    name: str
-    client_id: str
-    client_secret: str
-    project_id: Optional[str] = None
-    credentials_file: Optional[str] = None
-    redirect_uris: Optional[List[str]] = None
->>>>>>> ab4f0237
     description: Optional[str] = None
     enabled: bool = True
     created_at: Optional[datetime] = None
@@ -185,7 +174,6 @@
             self.connection.rollback()
             raise
     
-<<<<<<< HEAD
     def add_channel(self, name: str, channel_id: str, console_name: Optional[str] = None,
                    client_id: Optional[str] = None, client_secret: Optional[str] = None,
                    enabled: bool = True) -> bool:
@@ -206,18 +194,6 @@
                 VALUES (%s, %s, %s, %s, %s, %s)
             """
             self._execute_query(query, (name, channel_id, console_name, client_id, client_secret, enabled))
-=======
-    def add_channel(self, name: str, channel_id: str, client_id: str, 
-                   client_secret: str, enabled: bool = True, console_id: Optional[int] = None) -> bool:
-        """Add a new YouTube channel."""
-        try:
-            query = """
-                INSERT INTO youtube_channels 
-                (name, channel_id, client_id, client_secret, enabled, console_id)
-                VALUES (%s, %s, %s, %s, %s, %s)
-            """
-            self._execute_query(query, (name, channel_id, client_id, client_secret, enabled, console_id))
->>>>>>> ab4f0237
             return True
         except Error as e:
             if e.errno == 1062:  # Duplicate entry
@@ -240,21 +216,12 @@
                 id=row[0],
                 name=row[1],
                 channel_id=row[2],
-<<<<<<< HEAD
                 console_name=row[3],
                 client_id=row[4],
                 client_secret=row[5],
                 access_token=row[6],
                 refresh_token=row[7],
                 token_expires_at=row[8],
-=======
-                client_id=row[3],
-                client_secret=row[4],
-                access_token=row[5],
-                refresh_token=row[6],
-                token_expires_at=row[7],
-                console_id=row[8],
->>>>>>> ab4f0237
                 enabled=bool(row[9]),
                 created_at=row[10],
                 updated_at=row[11]
@@ -286,21 +253,12 @@
                 id=row[0],
                 name=row[1],
                 channel_id=row[2],
-<<<<<<< HEAD
                 console_name=row[3],
                 client_id=row[4],
                 client_secret=row[5],
                 access_token=row[6],
                 refresh_token=row[7],
                 token_expires_at=row[8],
-=======
-                client_id=row[3],
-                client_secret=row[4],
-                access_token=row[5],
-                refresh_token=row[6],
-                token_expires_at=row[7],
-                console_id=row[8],
->>>>>>> ab4f0237
                 enabled=bool(row[9]),
                 created_at=row[10],
                 updated_at=row[11]
