"""
Database-based configuration loader for YouTube channels.
Replaces YAML-based account configuration with database storage.
"""

import os
from typing import Dict, Any, List, Optional
from core.database.mysql_db import get_mysql_database, YouTubeChannel
from core.utils.config_loader import ConfigLoader
from core.utils.logger import get_logger


class DatabaseConfigLoader:
    """Configuration loader that reads YouTube channels from database instead of YAML."""
    
    def __init__(self, config_path: str = "config/config.yaml"):
        self.config_path = config_path
        self.logger = get_logger("database_config_loader")
        
        # Load MySQL config if available
        mysql_config = None
        mysql_config_path = os.path.join(os.path.dirname(config_path), "mysql_config.yaml")
        if os.path.exists(mysql_config_path):
            try:
                import yaml
                with open(mysql_config_path, 'r') as f:
                    mysql_config = yaml.safe_load(f)
                self.logger.info(f"Loaded MySQL config from {mysql_config_path}")
            except Exception as e:
                self.logger.warning(f"Failed to load MySQL config: {e}")
        
        self.db = get_mysql_database(config=mysql_config)
        
        # Load base config from YAML (platforms, schedule, etc.)
        self.yaml_loader = ConfigLoader(config_path)
        self.base_config = self.yaml_loader.load_config()
    
    def load_config(self) -> Dict[str, Any]:
        """Load configuration with YouTube channels from database."""
        try:
            # Start with base YAML config
            config = self.base_config.copy()
            
            # Replace YouTube accounts with database data
            config['accounts']['youtube'] = self._load_youtube_channels_from_db()
            
            self.logger.info("Configuration loaded from database")
            return config
            
        except Exception as e:
            self.logger.error(f"Error loading database configuration: {e}")
            return self.base_config
    
    def _load_youtube_channels_from_db(self) -> List[Dict[str, Any]]:
        """Load YouTube channels from database and convert to config format."""
        try:
            channels = self.db.get_all_channels(enabled_only=True)
            config_channels = []
            
            for channel in channels:
<<<<<<< HEAD
                # Get OAuth credentials from google_consoles table via console_name
                # Fallback to deprecated channel.client_id/client_secret, then environment variables
                credentials = self.db.get_console_credentials_for_channel(channel.name)
                
                if credentials:
                    client_id = credentials['client_id']
                    client_secret = credentials['client_secret']
                    credentials_file = credentials.get('credentials_file', 'credentials.json')
                else:
                    # Fallback to environment variables
                    client_id = os.getenv('YOUTUBE_MAIN_CLIENT_ID', channel.client_id or '')
                    client_secret = os.getenv('YOUTUBE_MAIN_CLIENT_SECRET', channel.client_secret or '')
                    credentials_file = 'credentials.json'
=======
                # Get OAuth credentials from console if available, otherwise from channel or env
                client_id = channel.client_id
                client_secret = channel.client_secret
                credentials_file = 'credentials.json'
                
                # If channel has a console_id, get credentials from console
                if channel.console_id:
                    console = self.db.get_console(channel.console_id)
                    if console and console.enabled:
                        client_id = console.client_id
                        client_secret = console.client_secret
                        if console.credentials_file:
                            credentials_file = console.credentials_file
                        self.logger.debug(f"Using console '{console.name}' for channel '{channel.name}'")
                    else:
                        self.logger.warning(f"Console {channel.console_id} not found or disabled for channel '{channel.name}', using channel credentials")
                
                # Fallback to environment variables if credentials are empty
                if not client_id:
                    client_id = os.getenv('YOUTUBE_MAIN_CLIENT_ID', '')
                if not client_secret:
                    client_secret = os.getenv('YOUTUBE_MAIN_CLIENT_SECRET', '')
>>>>>>> ab4f0237
                
                config_channel = {
                    'name': channel.name,
                    'channel_id': channel.channel_id,
                    'console_name': channel.console_name,
                    'client_id': client_id,
                    'client_secret': client_secret,
                    'credentials_file': credentials_file,
                    'enabled': channel.enabled,
                    # Add database-specific fields
                    'db_id': channel.id,
                    'console_id': channel.console_id,
                    'access_token': channel.access_token,
                    'refresh_token': channel.refresh_token,
                    'token_expires_at': channel.token_expires_at.isoformat() if channel.token_expires_at else None
                }
                config_channels.append(config_channel)
            
            self.logger.info(f"Loaded {len(config_channels)} YouTube channels from database")
            return config_channels
            
        except Exception as e:
            self.logger.error(f"Error loading YouTube channels from database: {e}")
            return []
    
    def add_youtube_channel(self, name: str, channel_id: str, 
                           console_name: Optional[str] = None,
                           client_id: Optional[str] = None, 
                           client_secret: Optional[str] = None,
<<<<<<< HEAD
                           enabled: bool = True) -> bool:
        """Add a new YouTube channel to database.
        
        Args:
            name: Channel name
            channel_id: YouTube channel ID
            console_name: Reference to google_consoles.name (preferred)
            client_id: OAuth client ID (deprecated, use console_name instead)
            client_secret: OAuth client secret (deprecated, use console_name instead)
            enabled: Whether channel is enabled
        """
        try:
            # If console_name is provided, use it (preferred method)
            # Otherwise, fallback to client_id/client_secret for backward compatibility
            if not console_name:
                # Use environment variables if not provided
                if not client_id:
                    client_id = os.getenv('YOUTUBE_MAIN_CLIENT_ID', '')
                if not client_secret:
                    client_secret = os.getenv('YOUTUBE_MAIN_CLIENT_SECRET', '')
=======
                           enabled: bool = True,
                           console_id: Optional[int] = None) -> bool:
        """Add a new YouTube channel to database."""
        try:
            # If console_id is provided, use credentials from console
            if console_id:
                console = self.db.get_console(console_id)
                if console and console.enabled:
                    client_id = console.client_id
                    client_secret = console.client_secret
                    self.logger.info(f"Using console '{console.name}' for channel '{name}'")
                else:
                    self.logger.warning(f"Console {console_id} not found or disabled, using provided credentials")
            
            # Use environment variables if not provided and no console
            if not client_id:
                client_id = os.getenv('YOUTUBE_MAIN_CLIENT_ID', '')
            if not client_secret:
                client_secret = os.getenv('YOUTUBE_MAIN_CLIENT_SECRET', '')
>>>>>>> ab4f0237
            
            success = self.db.add_channel(
                name=name,
                channel_id=channel_id,
                console_name=console_name,
                client_id=client_id,
                client_secret=client_secret,
                enabled=enabled,
                console_id=console_id
            )
            
            if success:
                self.logger.info(f"Added YouTube channel '{name}' to database")
            else:
                self.logger.warning(f"Failed to add YouTube channel '{name}' (may already exist)")
            
            return success
            
        except Exception as e:
            self.logger.error(f"Error adding YouTube channel '{name}': {e}")
            return False
    
    def remove_youtube_channel(self, name: str) -> bool:
        """Remove a YouTube channel from database."""
        try:
            success = self.db.remove_channel(name)
            if success:
                self.logger.info(f"Removed YouTube channel '{name}' from database")
            return success
        except Exception as e:
            self.logger.error(f"Error removing YouTube channel '{name}': {e}")
            return False
    
    def update_channel_tokens(self, name: str, access_token: str, 
                             refresh_token: Optional[str] = None,
                             expires_at: Optional[str] = None) -> bool:
        """Update channel tokens in database."""
        try:
            success = self.db.update_channel_tokens(
                name=name,
                access_token=access_token,
                refresh_token=refresh_token,
                expires_at=expires_at
            )
            if success:
                self.logger.info(f"Updated tokens for channel '{name}'")
            return success
        except Exception as e:
            self.logger.error(f"Error updating tokens for channel '{name}': {e}")
            return False
    
    def get_channel_status(self) -> Dict[str, Any]:
        """Get status of all YouTube channels."""
        try:
            channels = self.db.get_all_channels()
            status = {
                'total': len(channels),
                'enabled': len([c for c in channels if c.enabled]),
                'authorized': len([c for c in channels if c.access_token]),
                'valid_tokens': 0,
                'expired_tokens': 0,
                'channels': {}
            }
            
            for channel in channels:
                # Проверяем истечение токена
                is_expired = True
                if channel.access_token and channel.token_expires_at:
                    from datetime import datetime
                    now = datetime.now()
                    # Приводим к одному типу (timezone-naive)
                    if now.tzinfo is None and channel.token_expires_at.tzinfo is not None:
                        now = now.replace(tzinfo=channel.token_expires_at.tzinfo)
                    elif now.tzinfo is not None and channel.token_expires_at.tzinfo is None:
                        channel.token_expires_at = channel.token_expires_at.replace(tzinfo=now.tzinfo)
                    is_expired = now >= channel.token_expires_at
                
                if channel.access_token and not is_expired:
                    status['valid_tokens'] += 1
                elif channel.access_token and is_expired:
                    status['expired_tokens'] += 1
                
                status['channels'][channel.name] = {
                    'enabled': channel.enabled,
                    'authorized': bool(channel.access_token),
                    'token_valid': bool(channel.access_token and not is_expired),
                    'expires_at': channel.token_expires_at.isoformat() if channel.token_expires_at else None,
                    'created_at': channel.created_at.isoformat() if channel.created_at else None
                }
            
            return status
            
        except Exception as e:
            self.logger.error(f"Error getting channel status: {e}")
            return {'total': 0, 'enabled': 0, 'authorized': 0, 'valid_tokens': 0, 'expired_tokens': 0, 'channels': {}}
    
    def migrate_from_yaml(self) -> int:
        """Migrate YouTube channels from YAML config to database."""
        try:
            yaml_accounts = self.base_config.get('accounts', {}).get('youtube', [])
            migrated_count = 0
            
            for account in yaml_accounts:
                name = account.get('name')
                if not name:
                    continue
                
                # Check if channel already exists in database
                existing = self.db.get_channel(name)
                if existing:
                    self.logger.info(f"Channel '{name}' already exists in database, skipping")
                    continue
                
                # Add channel to database
                success = self.add_youtube_channel(
                    name=name,
                    channel_id=account.get('channel_id', ''),
                    client_id=account.get('client_id', ''),
                    client_secret=account.get('client_secret', ''),
                    enabled=account.get('enabled', True)
                )
                
                if success:
                    migrated_count += 1
            
            self.logger.info(f"Migrated {migrated_count} channels from YAML to database")
            return migrated_count
            
        except Exception as e:
            self.logger.error(f"Error migrating from YAML: {e}")
            return 0<|MERGE_RESOLUTION|>--- conflicted
+++ resolved
@@ -58,7 +58,6 @@
             config_channels = []
             
             for channel in channels:
-<<<<<<< HEAD
                 # Get OAuth credentials from google_consoles table via console_name
                 # Fallback to deprecated channel.client_id/client_secret, then environment variables
                 credentials = self.db.get_console_credentials_for_channel(channel.name)
@@ -72,30 +71,6 @@
                     client_id = os.getenv('YOUTUBE_MAIN_CLIENT_ID', channel.client_id or '')
                     client_secret = os.getenv('YOUTUBE_MAIN_CLIENT_SECRET', channel.client_secret or '')
                     credentials_file = 'credentials.json'
-=======
-                # Get OAuth credentials from console if available, otherwise from channel or env
-                client_id = channel.client_id
-                client_secret = channel.client_secret
-                credentials_file = 'credentials.json'
-                
-                # If channel has a console_id, get credentials from console
-                if channel.console_id:
-                    console = self.db.get_console(channel.console_id)
-                    if console and console.enabled:
-                        client_id = console.client_id
-                        client_secret = console.client_secret
-                        if console.credentials_file:
-                            credentials_file = console.credentials_file
-                        self.logger.debug(f"Using console '{console.name}' for channel '{channel.name}'")
-                    else:
-                        self.logger.warning(f"Console {channel.console_id} not found or disabled for channel '{channel.name}', using channel credentials")
-                
-                # Fallback to environment variables if credentials are empty
-                if not client_id:
-                    client_id = os.getenv('YOUTUBE_MAIN_CLIENT_ID', '')
-                if not client_secret:
-                    client_secret = os.getenv('YOUTUBE_MAIN_CLIENT_SECRET', '')
->>>>>>> ab4f0237
                 
                 config_channel = {
                     'name': channel.name,
@@ -125,7 +100,6 @@
                            console_name: Optional[str] = None,
                            client_id: Optional[str] = None, 
                            client_secret: Optional[str] = None,
-<<<<<<< HEAD
                            enabled: bool = True) -> bool:
         """Add a new YouTube channel to database.
         
@@ -146,27 +120,6 @@
                     client_id = os.getenv('YOUTUBE_MAIN_CLIENT_ID', '')
                 if not client_secret:
                     client_secret = os.getenv('YOUTUBE_MAIN_CLIENT_SECRET', '')
-=======
-                           enabled: bool = True,
-                           console_id: Optional[int] = None) -> bool:
-        """Add a new YouTube channel to database."""
-        try:
-            # If console_id is provided, use credentials from console
-            if console_id:
-                console = self.db.get_console(console_id)
-                if console and console.enabled:
-                    client_id = console.client_id
-                    client_secret = console.client_secret
-                    self.logger.info(f"Using console '{console.name}' for channel '{name}'")
-                else:
-                    self.logger.warning(f"Console {console_id} not found or disabled, using provided credentials")
-            
-            # Use environment variables if not provided and no console
-            if not client_id:
-                client_id = os.getenv('YOUTUBE_MAIN_CLIENT_ID', '')
-            if not client_secret:
-                client_secret = os.getenv('YOUTUBE_MAIN_CLIENT_SECRET', '')
->>>>>>> ab4f0237
             
             success = self.db.add_channel(
                 name=name,
